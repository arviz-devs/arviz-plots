"""Batteries-included ArviZ plots."""

<<<<<<< HEAD
from .bfplot import plot_bf
from .compareplot import plot_compare
from .convergencedistplot import plot_convergence_dist
from .distplot import plot_dist
from .ecdfplot import plot_ecdf_pit
from .energyplot import plot_energy
from .essplot import plot_ess
from .evolutionplot import plot_ess_evolution
from .forestplot import plot_forest
from .loopitplot import plot_loo_pit
from .pavacalibrationplot import plot_ppc_pava
from .ppcdistplot import plot_ppc_dist
from .ppcpitplot import plot_ppc_pit
from .ppcrootogramplot import plot_ppc_rootogram
from .psensedistplot import plot_psense_dist
from .psensequantitiesplot import plot_psense_quantities
from .rankplot import plot_rank
from .ridgeplot import plot_ridge
from .tracedistplot import plot_trace_dist
from .traceplot import plot_trace
from .ppctstat import plot_ppc_tstat
=======
from .bf_plot import plot_bf
from .compare_plot import plot_compare
from .convergence_dist_plot import plot_convergence_dist
from .dist_plot import plot_dist
from .ecdf_plot import plot_ecdf_pit
from .energy_plot import plot_energy
from .ess_plot import plot_ess
from .evolution_plot import plot_ess_evolution
from .forest_plot import plot_forest
from .loo_pit_plot import plot_loo_pit
from .pava_calibration_plot import plot_ppc_pava
from .ppc_dist_plot import plot_ppc_dist
from .ppc_pit_plot import plot_ppc_pit
from .ppc_rootogram_plot import plot_ppc_rootogram
from .prior_posterior_plot import plot_prior_posterior
from .psense_dist_plot import plot_psense_dist
from .psense_quantities_plot import plot_psense_quantities
from .rank_plot import plot_rank
from .ridge_plot import plot_ridge
from .trace_dist_plot import plot_trace_dist
from .trace_plot import plot_trace
>>>>>>> 8047e298

__all__ = [
    "plot_bf",
    "plot_compare",
    "plot_convergence_dist",
    "plot_dist",
    "plot_forest",
    "plot_trace",
    "plot_trace_dist",
    "plot_ecdf_pit",
    "plot_energy",
    "plot_ess",
    "plot_ess_evolution",
    "plot_loo_pit",
    "plot_ppc_dist",
    "plot_ppc_rootogram",
    "plot_prior_posterior",
    "plot_rank",
    "plot_ridge",
    "plot_ppc_pava",
    "plot_ppc_pit",
    "plot_ppc_tstat",
    "plot_psense_dist",
    "plot_psense_quantities",
]<|MERGE_RESOLUTION|>--- conflicted
+++ resolved
@@ -1,28 +1,5 @@
 """Batteries-included ArviZ plots."""
 
-<<<<<<< HEAD
-from .bfplot import plot_bf
-from .compareplot import plot_compare
-from .convergencedistplot import plot_convergence_dist
-from .distplot import plot_dist
-from .ecdfplot import plot_ecdf_pit
-from .energyplot import plot_energy
-from .essplot import plot_ess
-from .evolutionplot import plot_ess_evolution
-from .forestplot import plot_forest
-from .loopitplot import plot_loo_pit
-from .pavacalibrationplot import plot_ppc_pava
-from .ppcdistplot import plot_ppc_dist
-from .ppcpitplot import plot_ppc_pit
-from .ppcrootogramplot import plot_ppc_rootogram
-from .psensedistplot import plot_psense_dist
-from .psensequantitiesplot import plot_psense_quantities
-from .rankplot import plot_rank
-from .ridgeplot import plot_ridge
-from .tracedistplot import plot_trace_dist
-from .traceplot import plot_trace
-from .ppctstat import plot_ppc_tstat
-=======
 from .bf_plot import plot_bf
 from .compare_plot import plot_compare
 from .convergence_dist_plot import plot_convergence_dist
@@ -37,6 +14,7 @@
 from .ppc_dist_plot import plot_ppc_dist
 from .ppc_pit_plot import plot_ppc_pit
 from .ppc_rootogram_plot import plot_ppc_rootogram
+from .ppctstat import plot_ppc_tstat
 from .prior_posterior_plot import plot_prior_posterior
 from .psense_dist_plot import plot_psense_dist
 from .psense_quantities_plot import plot_psense_quantities
@@ -44,7 +22,6 @@
 from .ridge_plot import plot_ridge
 from .trace_dist_plot import plot_trace_dist
 from .trace_plot import plot_trace
->>>>>>> 8047e298
 
 __all__ = [
     "plot_bf",
